--- conflicted
+++ resolved
@@ -311,7 +311,6 @@
     def embed(
         self,
         texts: List[str],
-        input_type: Optional[str], 
         truncate: Optional[str] = None,
         variant: Optional[str] = None,
         input_type: Optional[str] = None,
@@ -324,13 +323,8 @@
 
         json_params = {
             'texts': texts,
-<<<<<<< HEAD
-            'input_type': input_type,
-            'truncate': truncate
-=======
             'truncate': truncate,
             "input_type": input_type
->>>>>>> 25b13d7a
         }
         for key, value in list(json_params.items()):
             if value is None:
