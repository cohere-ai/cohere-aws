--- conflicted
+++ resolved
@@ -24,11 +24,7 @@
 
 
 setuptools.setup(name='cohere-aws',
-<<<<<<< HEAD
-                 version='0.8.5',
-=======
-                 version='0.8.4',
->>>>>>> 1ee2b361
+                 version='0.8.6',
                  author='Cohere',
                  author_email='support@cohere.ai',
                  description='A Python library for the Cohere endpoints in AWS Sagemaker & Bedrock',
