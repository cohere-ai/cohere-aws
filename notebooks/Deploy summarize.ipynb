--- conflicted
+++ resolved
@@ -71,10 +71,7 @@
    "outputs": [],
    "source": [
     "!pip install --upgrade cohere-sagemaker\n",
-<<<<<<< HEAD
-=======
     "# if you upgrade the package, you need to restart the kernel\n",
->>>>>>> 7b815d05
     "\n",
     "from cohere_sagemaker import Client\n",
     "import boto3"
