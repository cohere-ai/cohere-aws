--- conflicted
+++ resolved
@@ -18,11 +18,7 @@
     "        1. **aws-marketplace:ViewSubscriptions**\n",
     "        1. **aws-marketplace:Unsubscribe**\n",
     "        1. **aws-marketplace:Subscribe**  \n",
-<<<<<<< HEAD
-    "    2. or your AWS account has a subscription to the packages for [Cohere Command R Finetuning](https://aws.amazon.com/marketplace/pp/prodview-2czs5tbao7b7c). If so, skip step: [Subscribe to the finetune algorithm](#1.-Subscribe-to-the-finetune-algorithm)\n",
-=======
     "    2. or your AWS account has a subscription to the packages for [Cohere Command R Finetuning](https://aws.amazon.com/marketplace/ai/configuration?productId=1762e582-e7df-47f0-a49f-98e22302a702). If so, skip step: [Subscribe to the finetune algorithm](#1.-Subscribe-to-the-finetune-algorithm)\n",
->>>>>>> 3ec06fd2
     "\n",
     "## Contents:\n",
     "1. [Subscribe to the finetune algorithm](#1.-Subscribe-to-the-finetune-algorithm)\n",
