import json
import os
import tarfile
import tempfile
from typing import Any, Dict, List, Optional, Tuple, Union

import boto3
import sagemaker as sage
from botocore.exceptions import (ClientError, EndpointConnectionError,
                                 ParamValidationError)
from sagemaker.s3 import S3Downloader, S3Uploader, parse_s3_url

from cohere_sagemaker.classification import Classification, Classifications
from cohere_sagemaker.embeddings import Embeddings
from cohere_sagemaker.error import CohereError
from cohere_sagemaker.generation import (Generation, Generations,
                                         StreamingGenerations,
                                         TokenLikelihood)
from cohere_sagemaker.rerank import Reranking
from cohere_sagemaker.summary import Summary


class Client:
    def __init__(self, endpoint_name: Optional[str] = None, region_name: Optional[str] = None):
        """
        By default we assume region configured in AWS CLI (`aws configure get region`). You can change the region with
        `aws configure set region us-west-2` or override it with `region_name` parameter.
        """
        self._endpoint_name = endpoint_name  # deprecated, should use self.connect_to_endpoint() instead
        self._client = boto3.client("sagemaker-runtime", region_name=region_name)
        self._service_client = boto3.client("sagemaker", region_name=region_name)
        self._sess = sage.Session(sagemaker_client=self._service_client)

    def _does_endpoint_exist(self, endpoint_name: str) -> bool:
        try:
            self._service_client.describe_endpoint(EndpointName=endpoint_name)
        except ClientError:
            return False
        return True

    def connect_to_endpoint(self, endpoint_name: str) -> None:
        """Connects to an existing SageMaker endpoint.

        Args:
            endpoint_name (str): The name of the endpoint.

        Raises:
            CohereError: Connection to the endpoint failed.
        """
        if not self._does_endpoint_exist(endpoint_name):
            raise CohereError(f"Endpoint {endpoint_name} does not exist.")
        self._endpoint_name = endpoint_name

    def _s3_models_dir_to_tarfile(self, s3_models_dir: str) -> str:
        """
        Compress an S3 folder which contains one or several fine-tuned models to a tar file.
        If the S3 folder contains only one fine-tuned model, it simply returns the path to that model.
        If the S3 folder contains several fine-tuned models, it download all models, aggregates them into a single
        tar.gz file.

        Args:
            s3_models_dir (str): S3 URI pointing to a folder

        Returns:
            str: S3 URI pointing to the `models.tar.gz` file
        """

        s3_models_dir = s3_models_dir.rstrip("/") + "/"

        # Links of all fine-tuned models in s3_models_dir. Their format should be .tar.gz
        s3_tar_models = [
            s3_path
            for s3_path in S3Downloader.list(s3_models_dir, sagemaker_session=self._sess)
            if (
                s3_path.endswith(".tar.gz")  # only .tar.gz files
                and (s3_path.split("/")[-1] != "models.tar.gz")  # exclude the .tar.gz file we are creating
                and (s3_path.rsplit("/", 1)[0] == s3_models_dir[:-1])  # only files at the root of s3_models_dir
            )
        ]

        if len(s3_tar_models) == 0:
            raise CohereError(f"No fine-tuned models found in {s3_models_dir}")
        elif len(s3_tar_models) == 1:
            print(f"Found one fine-tuned model: {s3_tar_models[0]}")
            return s3_tar_models[0]

        # More than one fine-tuned model found, need to aggregate them into a single .tar.gz file
        with tempfile.TemporaryDirectory() as tmpdir:
            local_tar_models_dir = os.path.join(tmpdir, "tar")
            local_models_dir = os.path.join(tmpdir, "models")

            # Download and extract all fine-tuned models
            for s3_tar_model in s3_tar_models:
                print(f"Adding fine-tuned model: {s3_tar_model}")
                S3Downloader.download(s3_tar_model, local_tar_models_dir, sagemaker_session=self._sess)
                with tarfile.open(os.path.join(local_tar_models_dir, s3_tar_model.split("/")[-1])) as tar:
                    tar.extractall(local_models_dir)

            # Compress local_models_dir to a tar.gz file
            model_tar = os.path.join(tmpdir, "models.tar.gz")
            with tarfile.open(model_tar, "w:gz") as tar:
                tar.add(local_models_dir, arcname=".")

            # Upload the new tarfile containing all models to s3
            # Very important to remove the trailing slash from s3_models_dir otherwise it just doesn't upload
            model_tar_s3 = S3Uploader.upload(model_tar, s3_models_dir[:-1], sagemaker_session=self._sess)

            # sanity check
            assert s3_models_dir + "models.tar.gz" in S3Downloader.list(s3_models_dir, sagemaker_session=self._sess)

        return model_tar_s3

    def create_endpoint(
        self,
        arn: str,
        endpoint_name: str,
        s3_models_dir: Optional[str] = None,
        instance_type: str = "ml.g4dn.xlarge",
        n_instances: int = 1,
        recreate: bool = False,
        role: Optional[str] = None,
    ) -> None:
        """Creates and deploys a SageMaker endpoint.

        Args:
            arn (str): The product ARN. Refers to a ready-to-use model (model package) or a fine-tuned model
                (algorithm).
            endpoint_name (str): The name of the endpoint.
            s3_models_dir (str, optional): S3 URI pointing to the folder containing fine-tuned models. Defaults to None.
            instance_type (str, optional): The EC2 instance type to deploy the endpoint to. Defaults to "ml.g4dn.xlarge".
            n_instances (int, optional): Number of endpoint instances. Defaults to 1.
            recreate (bool, optional): Force re-creation of endpoint if it already exists. Defaults to False.
            rool (str, optional): The IAM role to use for the endpoint. If not provided, sagemaker.get_execution_role()
                will be used to get the role. This should work when one uses the client inside SageMaker. If this errors
                out, the default role "ServiceRoleSagemaker" will be used, which generally works outside of SageMaker.
        """
        # First, check if endpoint already exists
        if self._does_endpoint_exist(endpoint_name):
            if recreate:
                self.connect_to_endpoint(endpoint_name)
                self.delete_endpoint()
            else:
                raise CohereError(f"Endpoint {endpoint_name} already exists and recreate={recreate}.")

        kwargs = {}
        model_data = None
        if s3_models_dir is not None:
            # If s3_models_dir is given, we assume to have custom fine-tuned models -> Algorithm
            kwargs["algorithm_arn"] = arn
            model_data = self._s3_models_dir_to_tarfile(s3_models_dir)
        else:
            # If no s3_models_dir is given, we assume to use a pre-trained model -> ModelPackage
            kwargs["model_package_arn"] = arn

        # Out of precaution, check if there is an endpoint config and delete it if that's the case
        # Otherwise it might block deployment
        try:
            self._service_client.delete_endpoint_config(EndpointConfigName=endpoint_name)
        except ClientError:
            pass

        if role is None:
            try:
                role = sage.get_execution_role()
            except ValueError:
                print("Using default role: 'ServiceRoleSagemaker'.")
                role = "ServiceRoleSagemaker"

        model = sage.ModelPackage(
            role=role,
            model_data=model_data,
            sagemaker_session=self._sess,  # makes sure the right region is used
            **kwargs
        )

        validation_params = dict(
            model_data_download_timeout=2400,
            container_startup_health_check_timeout=2400
        )

        try:
            model.deploy(
                n_instances,
                instance_type,
                endpoint_name=endpoint_name,
                **validation_params
            )
        except ParamValidationError:
            # For at least some versions of python 3.6, SageMaker SDK does not support the validation_params
            model.deploy(n_instances, instance_type, endpoint_name=endpoint_name)
        self.connect_to_endpoint(endpoint_name)

    def generate(
        self,
        prompt: str,
        # should only be passed for stacked finetune deployment
        model: Optional[str] = None,
        # requires DB with presets
        # preset: str = None,
        num_generations: int = 1,
        max_tokens: int = 20,
        temperature: float = 1.0,
        k: int = 0,
        p: float = 0.75,
        stop_sequences: Optional[List[str]] = None,
        return_likelihoods: Optional[str] = None,
        truncate: Optional[str] = None,
        variant: Optional[str] = None,
        stream: Optional[bool] = True,
    ) -> Union[Generations, StreamingGenerations]:

        if self._endpoint_name is None:
            raise CohereError("No endpoint connected. "
                              "Run connect_to_endpoint() first.")

        json_params = {
            'model': model,
            'prompt': prompt,
            'max_tokens': max_tokens,
            'temperature': temperature,
            'k': k,
            'p': p,
            'num_generations': num_generations,
            'stop_sequences': stop_sequences,
            'return_likelihoods': return_likelihoods,
            'truncate': truncate,
<<<<<<< HEAD
            'num_generations': num_generations,
            'stream': stream,
=======
>>>>>>> eefda697
        }
        for key, value in list(json_params.items()):
            if value is None:
                del json_params[key]
        json_body = json.dumps(json_params)

        params = {
            'EndpointName': self._endpoint_name,
            'ContentType': 'application/json',
            'Body': json_body,
        }
        if variant is not None:
            params['TargetVariant'] = variant

        try:
            if stream:
                result = self._client.invoke_endpoint_with_response_stream(**params)
                return StreamingGenerations(result['Body'])
            else:
                result = self._client.invoke_endpoint(**params)
                return Generations(json.loads(result['Body'].read().decode())['generations'])
        except EndpointConnectionError as e:
            raise CohereError(str(e))
        except Exception as e:
            # TODO should be client error - distinct type from CohereError?
            # ValidationError, e.g. when variant is bad
            raise CohereError(str(e))


    def embed(
        self,
        texts: List[str],
        truncate: Optional[str] = None,
        variant: Optional[str] = None
    ) -> Embeddings:

        if self._endpoint_name is None:
            raise CohereError("No endpoint connected. "
                              "Run connect_to_endpoint() first.")

        json_params = {
            'texts': texts,
            'truncate': truncate
        }
        for key, value in list(json_params.items()):
            if value is None:
                del json_params[key]
        json_body = json.dumps(json_params)

        params = {
            'EndpointName': self._endpoint_name,
            'ContentType': 'application/json',
            'Body': json_body,
        }
        if variant is not None:
            params['TargetVariant'] = variant

        try:
            result = self._client.invoke_endpoint(**params)
            response = json.loads(result['Body'].read().decode())
        except EndpointConnectionError as e:
            raise CohereError(str(e))
        except Exception as e:
            # TODO should be client error - distinct type from CohereError?
            # ValidationError, e.g. when variant is bad
            raise CohereError(str(e))

        return Embeddings(response['embeddings'])

    def rerank(self,
               query: str,
               documents: Union[List[str], List[Dict[str, Any]]],
               top_n: Optional[int] = None,
               variant: Optional[str] = None,
               max_chunks_per_doc: Optional[int] = None) -> Reranking:
        """Returns an ordered list of documents oridered by their relevance to the provided query
        Args:
            query (str): The search query
            documents (list[str], list[dict]): The documents to rerank
            top_n (int): (optional) The number of results to return, defaults to return all results
            max_chunks_per_doc (int): (optional) The maximum number of chunks derived from a document
        """

        if self._endpoint_name is None:
            raise CohereError("No endpoint connected. "
                              "Run connect_to_endpoint() first.")

        parsed_docs = []
        for doc in documents:
            if isinstance(doc, str):
                parsed_docs.append({'text': doc})
            elif isinstance(doc, dict) and 'text' in doc:
                parsed_docs.append(doc)
            else:
                raise CohereError(
                    message='invalid format for documents, must be a list of strings or dicts with a "text" key')

        json_params = {
            "query": query,
            "documents": parsed_docs,
            "top_n": top_n,
            "return_documents": False,
            "max_chunks_per_doc" : max_chunks_per_doc
        }
        json_body = json.dumps(json_params)

        params = {
            'EndpointName': self._endpoint_name,
            'ContentType': 'application/json',
            'Body': json_body,
        }
        if variant is not None:
            params['TargetVariant'] = variant

        try:
            result = self._client.invoke_endpoint(**params)
            response = json.loads(result['Body'].read().decode())
            reranking = Reranking(response)
            for rank in reranking.results:
                rank.document = parsed_docs[rank.index]
        except EndpointConnectionError as e:
            raise CohereError(str(e))
        except Exception as e:
            # TODO should be client error - distinct type from CohereError?
            # ValidationError, e.g. when variant is bad
            raise CohereError(str(e))

        return reranking

    def classify(self, input: List[str], name: str) -> Classifications:

        if self._endpoint_name is None:
            raise CohereError("No endpoint connected. "
                              "Run connect_to_endpoint() first.")

        json_params = {"texts": input, "model_id": name}
        json_body = json.dumps(json_params)

        params = {
            "EndpointName": self._endpoint_name,
            "ContentType": "application/json",
            "Body": json_body,
        }

        try:
            result = self._client.invoke_endpoint(**params)
            response = json.loads(result["Body"].read().decode())
        except EndpointConnectionError as e:
            raise CohereError(str(e))
        except Exception as e:
            # TODO should be client error - distinct type from CohereError?
            # ValidationError, e.g. when variant is bad
            raise CohereError(str(e))

        return Classifications([Classification(classification) for classification in response])

    def create_finetune(
        self,
        arn: str,
        name: str,
        train_data: str,
        s3_models_dir: str,
        eval_data: Optional[str] = None,
        instance_type: str = "ml.g4dn.xlarge",
        training_parameters: Dict[str, Any] = {},  # Optional, training algorithm specific hyper-parameters
        role: Optional[str] = None,
    ) -> None:
        """Creates a fine-tuning job.

        Args:
            arn (str): The product ARN of the fine-tuning package.
            name (str): The name to give to the fine-tuned model.
            train_data (str): An S3 path pointing to the training data.
            s3_models_dir (str): An S3 path pointing to the directory where the fine-tuned model will be saved.
            eval_data (str, optional): An S3 path pointing to the eval data. Defaults to None.
            instance_type (str, optional): The EC2 instance type to use for training. Defaults to "ml.g4dn.xlarge".
            training_parameters (Dict[str, Any], optional): Additional training parameters. Defaults to {}.
            rool (str, optional): The IAM role to use for the endpoint. If not provided, sagemaker.get_execution_role()
                will be used to get the role. This should work when one uses the client inside SageMaker. If this errors
                out, the default role "ServiceRoleSagemaker" will be used, which generally works outside of SageMaker.
        """
        assert name != "model", "name cannot be 'model'"
        s3_models_dir = s3_models_dir.rstrip("/") + "/"

        if role is None:
            try:
                role = sage.get_execution_role()
            except ValueError:
                print("Using default role: 'ServiceRoleSagemaker'.")
                role = "ServiceRoleSagemaker"

        training_parameters.update({"name": name})
        estimator = sage.algorithm.AlgorithmEstimator(
            algorithm_arn=arn,
            role=role,
            instance_count=1,
            instance_type=instance_type,
            sagemaker_session=self._sess,
            output_path=s3_models_dir,
            hyperparameters=training_parameters,
        )

        inputs = {}
        if not train_data.startswith("s3:"):
            raise ValueError("train_data must point to an S3 location.")
        inputs["training"] = train_data
        if eval_data is not None:
            if not eval_data.startswith("s3:"):
                raise ValueError("eval_data must point to an S3 location.")
            inputs["evaluation"] = eval_data
        estimator.fit(inputs=inputs)
        job_name = estimator.latest_training_job.name

        current_filepath = f"{s3_models_dir}{job_name}/output/model.tar.gz"

        s3_resource = boto3.resource("s3")

        # Copy new model to root of output_model_dir
        bucket, old_key = parse_s3_url(current_filepath)
        _, new_key = parse_s3_url(f"{s3_models_dir}{name}.tar.gz")
        s3_resource.Object(bucket, new_key).copy(CopySource={"Bucket": bucket, "Key": old_key})

        # Delete old dir
        bucket, old_short_key = parse_s3_url(s3_models_dir + job_name)
        s3_resource.Bucket(bucket).objects.filter(Prefix=old_short_key).delete()

    def summarize(
        self,
        text: str,
        length: Optional[str] = "auto",
        format_: Optional[str] = "auto",
        # Only summarize-xlarge is supported on Sagemaker
        # model: Optional[str] = "summarize-xlarge",
        extractiveness: Optional[str] = "auto",
        temperature: Optional[float] = 0.3,
        additional_command: Optional[str] = "",
        variant: Optional[str] = None
    ) -> Summary:

        if self._endpoint_name is None:
            raise CohereError("No endpoint connected. "
                              "Run connect_to_endpoint() first.")

        json_params = {
            'text': text,
            'length': length,
            'format': format_,
            'extractiveness': extractiveness,
            'temperature': temperature,
            'additional_command': additional_command,
        }
        for key, value in list(json_params.items()):
            if value is None:
                del json_params[key]
        json_body = json.dumps(json_params)

        params = {
            'EndpointName': self._endpoint_name,
            'ContentType': 'application/json',
            'Body': json_body,
        }
        if variant is not None:
            params['TargetVariant'] = variant

        try:
            result = self._client.invoke_endpoint(**params)
            response = json.loads(result['Body'].read().decode())
            summary = Summary(response)
        except EndpointConnectionError as e:
            raise CohereError(str(e))
        except Exception as e:
            # TODO should be client error - distinct type from CohereError?
            # ValidationError, e.g. when variant is bad
            raise CohereError(str(e))

        return summary


    def delete_endpoint(self) -> None:
        if self._endpoint_name is None:
            raise CohereError("No endpoint connected.")
        try:
            self._service_client.delete_endpoint(EndpointName=self._endpoint_name)
        except:
            print("Endpoint not found, skipping deletion.")

        try:
            self._service_client.delete_endpoint_config(EndpointConfigName=self._endpoint_name)
        except:
            print("Endpoint config not found, skipping deletion.")

    def close(self) -> None:
        try:
            self._client.close()
            self._service_client.close()
        except AttributeError:
            print("SageMaker client could not be closed. This might be because you are using an old version of SageMaker.")
            raise<|MERGE_RESOLUTION|>--- conflicted
+++ resolved
@@ -224,11 +224,7 @@
             'stop_sequences': stop_sequences,
             'return_likelihoods': return_likelihoods,
             'truncate': truncate,
-<<<<<<< HEAD
-            'num_generations': num_generations,
             'stream': stream,
-=======
->>>>>>> eefda697
         }
         for key, value in list(json_params.items()):
             if value is None:
